--- conflicted
+++ resolved
@@ -41,14 +41,9 @@
     exit 0
 }
 
-<<<<<<< HEAD
-# Download URL
-$baseUrl = "https://storage.openvinotoolkit.org/repositories/openvino_genai/packages"
-=======
-# Download URL  
+
 $baseUrl = "https://storage.openvinotoolkit.org/repositories/openvino_genai/packages"
 $majorMinorVersion = "2025.2"  # Use the major.minor version for the URL path
->>>>>>> 60aa3c9b
 $fileName = "openvino_genai_windows_${Version}_x86_64.zip"
 $url = "$baseUrl/$majorMinorVersion/windows/$fileName"
 
